# read PKG_VERSION from VERSION file
include VERSION

# if GOOS is not supplied, set default value based on user's system, will be overridden for OS specific packaging commands
GOOS ?= $(shell go env GOOS)
ifeq ($(GOOS),windows)
EXTENSION := .exe
endif

# if ARCH is not supplied, set default value based on user's system
ARCH ?= $(shell if [ `getconf LONG_BIT` -eq "64" ]; then echo "x86_64"; else echo "x86"; fi)

# set GOARCH based on ARCH
ifeq ($(ARCH),x86_64)
GOARCH := amd64
else ifeq ($(ARCH),x86)
GOARCH := 386
else
$(error "ARCH must be set to one of: x86, x86_64")
endif

ALL_SRC := $(shell find . -name '*.go' -type f | sort)
ALL_DOC := $(shell find . \( -name "*.md" -o -name "*.yaml" \) -type f | sort)
GIT_SHA := $(shell git rev-parse --short HEAD)

BUILD_INFO_IMPORT_PATH := github.com/GoogleCloudPlatform/opentelemetry-operations-collector/internal/version
BUILD_X1 := -X $(BUILD_INFO_IMPORT_PATH).GitHash=$(GIT_SHA)
BUILD_X2 := -X $(BUILD_INFO_IMPORT_PATH).Version=$(PKG_VERSION)
ifdef JMX_HASH
JMX_RECEIVER_IMPORT_PATH := github.com/open-telemetry/opentelemetry-collector-contrib/receiver/jmxreceiver
BUILD_X_JMX := -X $(JMX_RECEIVER_IMPORT_PATH).MetricsGathererHash=$(JMX_HASH)
LD_FLAGS := -ldflags "${BUILD_X1} ${BUILD_X2} ${BUILD_X_JMX}"
else
LD_FLAGS := -ldflags "${BUILD_X1} ${BUILD_X2}"
endif

TOOLS_DIR := internal/tools

.EXPORT_ALL_VARIABLES:

.DEFAULT_GOAL := presubmit

# --------------------------
<<<<<<< HEAD
#  Helpers
=======
#  Install Tools
# --------------------------

.PHONY: install-tools
install-tools:
	cd $(TOOLS_DIR) && go install github.com/client9/misspell/cmd/misspell
	cd $(TOOLS_DIR) && go install github.com/golangci/golangci-lint/cmd/golangci-lint
	cd $(TOOLS_DIR) && go install github.com/google/addlicense
	cd $(TOOLS_DIR) && go install github.com/google/googet/goopack
	cd $(TOOLS_DIR) && go install github.com/pavius/impi/cmd/impi
	cd $(TOOLS_DIR) && go install github.com/open-telemetry/opentelemetry-collector-contrib/cmd/mdatagen@v0.74.0

# --------------------------
#  Helper Commands
>>>>>>> 447c6021
# --------------------------

.PHONY: update-components
update-components:
	grep -o github.com/open-telemetry/opentelemetry-collector-contrib/[[:lower:]]*/[[:lower:]]* go.mod | xargs -I '{}' go get {}
	go mod tidy
	cd $(TOOLS_DIR) && \
		go get -u github.com/open-telemetry/opentelemetry-collector-contrib/cmd/mdatagen && \
		go mod tidy

# --------------------------
#  Tools
# --------------------------

.PHONY: install-tools
install-tools:
	cd $(TOOLS_DIR) && \
		go install \
			github.com/client9/misspell/cmd/misspell \
			github.com/golangci/golangci-lint/cmd/golangci-lint \
			github.com/google/addlicense \
			github.com/open-telemetry/opentelemetry-collector-contrib/cmd/mdatagen \
			github.com/google/googet/goopack

.PHONY: addlicense
addlicense:
	addlicense -c "Google LLC" -l apache $(ALL_SRC)

.PHONY: checklicense
checklicense:
	@output=`addlicense -check $(ALL_SRC)` && echo checklicense finished successfully || (echo checklicense errors: $$output && exit 1)

.PHONY: lint
lint:
	golangci-lint run --allow-parallel-runners --timeout=20m

.PHONY: misspell
misspell:
	@output=`misspell -error $(ALL_DOC)` && echo misspell finished successfully || (echo misspell errors:\\n$$output && exit 1)

# --------------------------
#  CI
# --------------------------

# Adds license headers to files that are missing it, quiet tests
# so full output is visible at a glance.
.PHONY: precommit
precommit: addlicense lint misspell test_quiet

# Checks for the presence of required license headers, runs verbose
# tests for complete information in CI job.
.PHONY: presubmit
presubmit: checklicense lint misspell test

# --------------------------
#  Build and Test
# --------------------------

GO_BUILD_OUT ?= ./bin/otelopscol
.PHONY: build
build:
<<<<<<< HEAD
	go build -tags=$(GO_BUILD_TAGS) -o $(GO_BUILD_OUT) $(LD_FLAGS) ./cmd/otelopscol

OTELCOL_BINARY = google-cloud-metrics-agent_$(GOOS)_$(GOARCH)$(EXTENSION)
.PHONY: build_full_name
build_full_name:
	$(MAKE) GO_BUILD_OUT=./bin/$(OTELCOL_BINARY) build
=======
	go build -tags=$(GO_TAGS) -o ./bin/$(OTELCOL_BINARY) $(LD_FLAGS) -buildvcs=false ./cmd/otelopscol
>>>>>>> 447c6021

.PHONY: test
test:
	go test -tags=$(GO_BUILD_TAGS) $(GO_TEST_VERBOSE) -race ./...

.PHONY: test_quiet
test_verbose:
	$(MAKE) GO_TEST_VERBOSE=-v test

.PHONY: generate
generate:
	go generate ./...

# --------------------
#  Docker
# --------------------

# set default docker build image name
BUILD_IMAGE_NAME ?= otelopscol-build

.PHONY: docker-build-image
docker-build-image:
	docker build -t $(BUILD_IMAGE_NAME) .

# Usage:   make TARGET=<target> docker-run
# Example: make TARGET=build-goo docker-run
.PHONY: docker-run
docker-run:
ifndef TARGET
	$(error "TARGET is undefined")
endif
	docker run -e PKG_VERSION -e ARCH -v $(CURDIR):/mnt -w /mnt $(BUILD_IMAGE_NAME) /bin/bash -c "make $(TARGET)"

# --------------------
#  (DEPRECATED) Packaging
# --------------------
#
# These targets are kept here due to their use in internal Google build jobs.
# These packaging formats are not maintained and likely contain issues. Do
# not use directly.

# googet (Windows)
.PHONY: build-goo
build-goo:
	make GOOS=windows build_full_name package-goo

.PHONY: package-goo
package-goo: export GOOS=windows
package-goo: SHELL:=/bin/bash
package-goo:
	mkdir -p dist
	# goopack doesn't support variable replacement or command line args so just use envsubst
	goopack -output_dir ./dist <(envsubst < ./.build/googet/google-cloud-metrics-agent.goospec)
	chmod -R a+rwx ./dist/

# tarball
.PHONY: clean-dist
clean-dist:
	rm -rf dist/

.PHONY: package-tarball
package-tarball:
	bash ./.build/tar/generate_tar.sh
	chmod -R a+rwx ./dist/

.PHONY: build-tarball
<<<<<<< HEAD
build-tarball: clean-dist test build package-tarball
=======
build-tarball: clean-dist test build package-tarball

.PHONY: package-tarball-exporters
package-tarball-exporters:
	make package-tarball CONFIG_FILE=config-linux-with-exporters.yaml

.PHONY: build-tarball-exporters
build-tarball-exporters: clean-dist test build build-exporters package-tarball-exporters

# --------------------
#  Create build image
# --------------------

.PHONY: docker-build-image
docker-build-image:
	docker build -t $(BUILD_IMAGE_NAME) ./.build

# -------------------------------------------
#  Run targets inside the docker build image
# -------------------------------------------

# Usage:   make TARGET=<target> docker-run
# Example: make TARGET=build-goo docker-run
.PHONY: docker-run
docker-run:
ifndef TARGET
	$(error "TARGET is undefined")
endif
	docker run -e PKG_VERSION -e ARCH -v $(CURDIR):/mnt -w /mnt $(BUILD_IMAGE_NAME) /bin/bash -c "make $(TARGET)"

.PHONY: generate
generate:
	go generate -tags=$(GO_TAGS) ./...
	
>>>>>>> 447c6021
<|MERGE_RESOLUTION|>--- conflicted
+++ resolved
@@ -41,24 +41,7 @@
 .DEFAULT_GOAL := presubmit
 
 # --------------------------
-<<<<<<< HEAD
-#  Helpers
-=======
-#  Install Tools
-# --------------------------
-
-.PHONY: install-tools
-install-tools:
-	cd $(TOOLS_DIR) && go install github.com/client9/misspell/cmd/misspell
-	cd $(TOOLS_DIR) && go install github.com/golangci/golangci-lint/cmd/golangci-lint
-	cd $(TOOLS_DIR) && go install github.com/google/addlicense
-	cd $(TOOLS_DIR) && go install github.com/google/googet/goopack
-	cd $(TOOLS_DIR) && go install github.com/pavius/impi/cmd/impi
-	cd $(TOOLS_DIR) && go install github.com/open-telemetry/opentelemetry-collector-contrib/cmd/mdatagen@v0.74.0
-
-# --------------------------
 #  Helper Commands
->>>>>>> 447c6021
 # --------------------------
 
 .PHONY: update-components
@@ -106,12 +89,12 @@
 # Adds license headers to files that are missing it, quiet tests
 # so full output is visible at a glance.
 .PHONY: precommit
-precommit: addlicense lint misspell test_quiet
+precommit: addlicense lint misspell test
 
 # Checks for the presence of required license headers, runs verbose
 # tests for complete information in CI job.
 .PHONY: presubmit
-presubmit: checklicense lint misspell test
+presubmit: checklicense lint misspell test_verbose
 
 # --------------------------
 #  Build and Test
@@ -120,16 +103,12 @@
 GO_BUILD_OUT ?= ./bin/otelopscol
 .PHONY: build
 build:
-<<<<<<< HEAD
-	go build -tags=$(GO_BUILD_TAGS) -o $(GO_BUILD_OUT) $(LD_FLAGS) ./cmd/otelopscol
+	go build -tags=$(GO_BUILD_TAGS) -o $(GO_BUILD_OUT) $(LD_FLAGS) -buildvcs=false ./cmd/otelopscol
 
 OTELCOL_BINARY = google-cloud-metrics-agent_$(GOOS)_$(GOARCH)$(EXTENSION)
 .PHONY: build_full_name
 build_full_name:
 	$(MAKE) GO_BUILD_OUT=./bin/$(OTELCOL_BINARY) build
-=======
-	go build -tags=$(GO_TAGS) -o ./bin/$(OTELCOL_BINARY) $(LD_FLAGS) -buildvcs=false ./cmd/otelopscol
->>>>>>> 447c6021
 
 .PHONY: test
 test:
@@ -188,49 +167,4 @@
 # tarball
 .PHONY: clean-dist
 clean-dist:
-	rm -rf dist/
-
-.PHONY: package-tarball
-package-tarball:
-	bash ./.build/tar/generate_tar.sh
-	chmod -R a+rwx ./dist/
-
-.PHONY: build-tarball
-<<<<<<< HEAD
-build-tarball: clean-dist test build package-tarball
-=======
-build-tarball: clean-dist test build package-tarball
-
-.PHONY: package-tarball-exporters
-package-tarball-exporters:
-	make package-tarball CONFIG_FILE=config-linux-with-exporters.yaml
-
-.PHONY: build-tarball-exporters
-build-tarball-exporters: clean-dist test build build-exporters package-tarball-exporters
-
-# --------------------
-#  Create build image
-# --------------------
-
-.PHONY: docker-build-image
-docker-build-image:
-	docker build -t $(BUILD_IMAGE_NAME) ./.build
-
-# -------------------------------------------
-#  Run targets inside the docker build image
-# -------------------------------------------
-
-# Usage:   make TARGET=<target> docker-run
-# Example: make TARGET=build-goo docker-run
-.PHONY: docker-run
-docker-run:
-ifndef TARGET
-	$(error "TARGET is undefined")
-endif
-	docker run -e PKG_VERSION -e ARCH -v $(CURDIR):/mnt -w /mnt $(BUILD_IMAGE_NAME) /bin/bash -c "make $(TARGET)"
-
-.PHONY: generate
-generate:
-	go generate -tags=$(GO_TAGS) ./...
-	
->>>>>>> 447c6021
+	rm -rf dist/