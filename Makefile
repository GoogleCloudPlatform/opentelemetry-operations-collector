# read PKG_VERSION from VERSION file
include VERSION

# if GOOS is not supplied, set default value based on user's system, will be overridden for OS specific packaging commands
ifeq ($(GOOS),)
GOOS=$(shell go env GOOS)
endif
ifeq ($(GOOS),windows)
EXTENSION = .exe
endif

# if ARCH is not supplied, set default value based on user's system
ifeq ($(ARCH),)
ARCH = $(shell if [ `getconf LONG_BIT` == "64" ]; then echo "x86_64"; else echo "x86"; fi)
endif

# set GOARCH based on ARCH
ifeq ($(ARCH),x86_64)
GOARCH=amd64
else ifeq ($(ARCH),x86)
GOARCH=386
else
$(error "ARCH must be set to one of: x86, x86_64")
endif

# set docker build image name
ifeq ($(BUILD_IMAGE_NAME),)
BUILD_IMAGE_NAME=otelopscol-build
endif

OTELCOL_BINARY=google-cloudops-opentelemetry-collector_$(GOOS)_$(GOARCH)$(EXTENSION)

.EXPORT_ALL_VARIABLES:

.DEFAULT_GOAL := all

# --------------------------
#  Build / Package Commands
# --------------------------

ALL_SRC := $(shell find . -name '*.go' -type f | sort)

.PHONY: installtools
installtools:
	go install github.com/google/addlicense

.PHONY: all
all: checklicense test build

.PHONY: checklicense
checklicense:
	@ADDLICENSEOUT=`addlicense -check $(ALL_SRC) 2>&1`; \
		if [ "$$ADDLICENSEOUT" ]; then \
			echo "addlicense FAILED => add License errors:"; \
			echo "$$ADDLICENSEOUT"; \
			exit 1; \
		else \
			echo "Check License finished successfully"; \
		fi

.PHONY: build
build:
	go build -o ./bin/$(OTELCOL_BINARY) ./cmd/otelopscol
<<<<<<< HEAD

.PHONY: test
test:
	go test ./...
=======
>>>>>>> e517579f

# googet (Windows)

.PHONY: build-goo
build-goo: export GOOS=windows
build-goo: export EXTENSION=.exe
build-goo: test build package-goo

.PHONY: package-goo
package-goo: export GOOS=windows
package-goo: export EXTENSION=.exe
package-goo: SHELL:=/bin/bash
package-goo:
	mkdir -p dist
	# goopack doesn't support variable replacement or command line args so just use envsubst
	goopack -output_dir ./dist <(envsubst < ./.build/googet/google-cloudops-opentelemetry-collector.goospec)
	chmod -R 777 ./dist/

# tarball

.PHONY: build-tarball
build-tarball: test build package-tarball

.PHONY: package-tarball
package-tarball:
	bash ./.build/tar/generate_tar.sh
	chmod -R 777 ./dist/

# --------------------
#  Create build image
# --------------------

.PHONY: docker-build-image
docker-build-image:
	docker build -t $(BUILD_IMAGE_NAME) ./.build

# -------------------------------------------
#  Run targets inside the docker build image
# -------------------------------------------

# Usage:   make TARGET=<target> docker-run
# Example: make TARGET=package-googet docker-run
.PHONY: docker-run
docker-run:
ifndef TARGET
	$(error "TARGET is undefined")
endif
	@echo "Running $(TARGET) in docker container $(BUILD_IMAGE_NAME)"
	docker run -e PKG_VERSION -e GOOS -e ARCH -e GOARCH -v $(CURDIR):/mnt -w /mnt $(BUILD_IMAGE_NAME) /bin/bash -c "make $(TARGET)"<|MERGE_RESOLUTION|>--- conflicted
+++ resolved
@@ -60,14 +60,11 @@
 
 .PHONY: build
 build:
-	go build -o ./bin/$(OTELCOL_BINARY) ./cmd/otelopscol
-<<<<<<< HEAD
+	go build -o ./bin/$(OTELCOL_BINARY) ./cmd/otelopscols
 
 .PHONY: test
 test:
 	go test ./...
-=======
->>>>>>> e517579f
 
 # googet (Windows)
 
