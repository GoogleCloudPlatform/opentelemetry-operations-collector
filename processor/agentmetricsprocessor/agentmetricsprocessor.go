--- conflicted
+++ resolved
@@ -27,19 +27,6 @@
 // matches the string after the last "." (or the whole string if no ".")
 var metricPostfixRegex = regexp.MustCompile(`([^.]*$)`)
 
-<<<<<<< HEAD
-type agentMetricsProcessor struct {
-	logger *zap.Logger
-
-	mutex             sync.Mutex
-	prevCPUTimeValues map[string]float64
-}
-
-func newAgentMetricsProcessor(logger *zap.Logger) *agentMetricsProcessor {
-	return &agentMetricsProcessor{logger: logger}
-}
-
-=======
 type opKey struct {
 	device, direction string
 }
@@ -65,7 +52,6 @@
 	}
 }
 
->>>>>>> 79ebf351
 // ProcessMetrics implements the MProcessor interface.
 func (mtp *agentMetricsProcessor) ProcessMetrics(ctx context.Context, metrics pdata.Metrics) (pdata.Metrics, error) {
 	convertNonMonotonicSumsToGauges(metrics.ResourceMetrics())
@@ -85,13 +71,10 @@
 	}
 
 	if err := cleanCPUNumber(metrics.ResourceMetrics()); err != nil {
-<<<<<<< HEAD
-=======
 		errors = append(errors, err)
 	}
 
 	if err := mtp.appendAverageDiskMetrics(metrics.ResourceMetrics()); err != nil {
->>>>>>> 79ebf351
 		errors = append(errors, err)
 	}
 
