--- conflicted
+++ resolved
@@ -67,8 +67,6 @@
 			input:    generateCPUMetricsInput(),
 			expected: generateCPUMetricsExpected(),
 		},
-<<<<<<< HEAD
-=======
 		{
 			name:     "average-disk",
 			input:    generateAverageDiskInput(),
@@ -80,7 +78,6 @@
 			expected:    generateAverageDiskPrevExpected(),
 			prevOpInput: generateAverageDiskPrevOpInput(),
 		},
->>>>>>> 79ebf351
 	}
 
 	for _, tt := range tests {
@@ -99,12 +96,9 @@
 			assert.True(t, rmp.Capabilities().MutatesData)
 
 			amp.prevCPUTimeValues = tt.prevCPUTimeValuesInput
-<<<<<<< HEAD
-=======
 			if tt.prevOpInput != nil {
 				amp.prevOp = tt.prevOpInput
 			}
->>>>>>> 79ebf351
 			require.NoError(t, rmp.Start(context.Background(), componenttest.NewNopHost()))
 			defer func() { assert.NoError(t, rmp.Shutdown(context.Background())) }()
 
@@ -323,16 +317,9 @@
 			require.Failf(t, fmt.Sprintf("no data point for %s", key), "Metric %s", metricName)
 		}
 
-<<<<<<< HEAD
-		assert.Equalf(t, ddpExp.LabelsMap().Sort(), ddpAct.LabelsMap().Sort(), "Metric %s", metricName)
-		assert.Equalf(t, ddpExp.StartTimestamp(), ddpAct.StartTimestamp(), "Metric %s", metricName)
-		assert.Equalf(t, ddpExp.Timestamp(), ddpAct.Timestamp(), "Metric %s", metricName)
-		assert.InDeltaf(t, ddpExp.Value(), ddpAct.Value(), 0.00000001, "Metric %s", metricName)
-=======
 		assert.Equalf(t, ddpExp.LabelsMap().Sort(), ddpAct.LabelsMap().Sort(), "Labels for metric %s point %d labels %q", metricName, l, labelsAsKey(ddpAct.LabelsMap()))
 		assert.Equalf(t, ddpExp.StartTimestamp(), ddpAct.StartTimestamp(), "StartTimestamp for metric %s point %d labels %q", metricName, l, labelsAsKey(ddpAct.LabelsMap()))
 		assert.Equalf(t, ddpExp.Timestamp(), ddpAct.Timestamp(), "Timestamp for metric %s point %d labels %q", metricName, l, labelsAsKey(ddpAct.LabelsMap()))
 		assert.InDeltaf(t, ddpExp.Value(), ddpAct.Value(), 0.00000001, "Value for metric %s point %d labels %q", metricName, l, labelsAsKey(ddpAct.LabelsMap()))
->>>>>>> 79ebf351
 	}
 }