// Copyright 2020, Google Inc.
//
// Licensed under the Apache License, Version 2.0 (the "License");
// you may not use this file except in compliance with the License.
// You may obtain a copy of the License at
//
//     http://www.apache.org/licenses/LICENSE-2.0
//
// Unless required by applicable law or agreed to in writing, software
// distributed under the License is distributed on an "AS IS" BASIS,
// WITHOUT WARRANTIES OR CONDITIONS OF ANY KIND, either express or implied.
// See the License for the specific language governing permissions and
// limitations under the License.

package main

import (
	"github.com/open-telemetry/opentelemetry-collector-contrib/exporter/stackdriverexporter"
	"github.com/open-telemetry/opentelemetry-collector-contrib/processor/metricstransformprocessor"
	"github.com/open-telemetry/opentelemetry-collector-contrib/processor/resourcedetectionprocessor"
	"github.com/open-telemetry/opentelemetry-collector-contrib/receiver/prometheusexecreceiver"

	"go.opentelemetry.io/collector/component"
	"go.opentelemetry.io/collector/component/componenterror"
	"go.opentelemetry.io/collector/service/defaultcomponents"

	"github.com/GoogleCloudPlatform/opentelemetry-operations-collector/processor/agentmetricsprocessor"
)

func components() (component.Factories, error) {
	errs := []error{}
	factories, err := defaultcomponents.Components()
	if err != nil {
		return component.Factories{}, err
	}

	extensions := []component.ExtensionFactory{}
	for _, ext := range factories.Extensions {
		extensions = append(extensions, ext)
	}
	factories.Extensions, err = component.MakeExtensionFactoryMap(extensions...)
	if err != nil {
		errs = append(errs, err)
	}

<<<<<<< HEAD
	receivers := []component.ReceiverFactoryBase{
		prometheusexecreceiver.NewFactory(),
	}
=======
	receivers := []component.ReceiverFactory{}
>>>>>>> a8dba96e
	for _, rcv := range factories.Receivers {
		receivers = append(receivers, rcv)
	}
	factories.Receivers, err = component.MakeReceiverFactoryMap(receivers...)
	if err != nil {
		errs = append(errs, err)
	}

	exporters := []component.ExporterFactory{
		stackdriverexporter.NewFactory(),
	}
	for _, exp := range factories.Exporters {
		exporters = append(exporters, exp)
	}
	factories.Exporters, err = component.MakeExporterFactoryMap(exporters...)
	if err != nil {
		errs = append(errs, err)
	}

	processors := []component.ProcessorFactory{
		agentmetricsprocessor.NewFactory(),
		metricstransformprocessor.NewFactory(),
		resourcedetectionprocessor.NewFactory(),
	}
	for _, pr := range factories.Processors {
		processors = append(processors, pr)
	}
	factories.Processors, err = component.MakeProcessorFactoryMap(processors...)
	if err != nil {
		errs = append(errs, err)
	}

	return factories, componenterror.CombineErrors(errs)
}<|MERGE_RESOLUTION|>--- conflicted
+++ resolved
@@ -43,13 +43,9 @@
 		errs = append(errs, err)
 	}
 
-<<<<<<< HEAD
-	receivers := []component.ReceiverFactoryBase{
+	receivers := []component.ReceiverFactory{
 		prometheusexecreceiver.NewFactory(),
 	}
-=======
-	receivers := []component.ReceiverFactory{}
->>>>>>> a8dba96e
 	for _, rcv := range factories.Receivers {
 		receivers = append(receivers, rcv)
 	}
