--- conflicted
+++ resolved
@@ -1,4 +1,3 @@
-<<<<<<< HEAD
 # read PKG_VERSION from VERSION file
 include VERSION
 
@@ -79,24 +78,4 @@
 ifndef TARGET
 	$(error "TARGET is undefined")
 endif
-	docker run -e PKG_VERSION -e GOOS -e ARCH -e GOARCH -v $(CURDIR):/mnt -w /mnt $(IMAGE_NAME) /bin/bash -c "make $(TARGET)"
-=======
-IMAGE_NAME=otelopscol-build
-CONTAINER_NAME=otelopscol-build-container
-
-.PHONY: build-image
-build-image:
-	docker build -t $(IMAGE_NAME) ./.build
-
-# all build commands are run using the docker build image
-DOCKER_RUN=docker run -v $(CURDIR):/mnt $(IMAGE_NAME)
-
-.PHONY: package-googet
-package-googet:
-	$(DOCKER_RUN) /bin/bash -c "cd /mnt; make -f .build/Makefile VERSION=$(VERSION) ARCH=$(ARCH) package-googet"
-
-.PHONY: gcpcol
-gcpcol:
-	docker run -v $(CURDIR):/mnt -w /mnt --name=$(CONTAINER_NAME) $(IMAGE_NAME) ./tar/generate_tar.sh
-	docker rm $(CONTAINER_NAME)
->>>>>>> e3efe21c
+	docker run -e PKG_VERSION -e GOOS -e ARCH -e GOARCH -v $(CURDIR):/mnt -w /mnt $(IMAGE_NAME) /bin/bash -c "make $(TARGET)"