--- conflicted
+++ resolved
@@ -33,14 +33,12 @@
 
 var ErrComponentNotFound = errors.New("component not found")
 
-<<<<<<< HEAD
 type ReleaseInfo struct {
 	Version                       string `yaml:"version,omitempty"`
 	OpenTelemetryCollectorVersion string `yaml:"opentelemetry_collector_version,omitempty"`
 }
 
 // RegistryConfig is a collection of components that can be used in
-=======
 type ComponentType string
 
 const (
@@ -53,7 +51,6 @@
 )
 
 // Registry is a collection of components that can be used in
->>>>>>> d35ba013
 // a collector distribution.
 type RegistryConfig struct {
 	Release    ReleaseInfo        `yaml:"release,omitempty"`
@@ -69,22 +66,22 @@
 func (rc *RegistryConfig) MakeRegistry() *Registry {
 	registry := NewRegistry()
 	if rc.Receivers != nil {
-		registry.Components[ReceiverType] = rc.Receivers
+		registry.Components[Receiver] = rc.Receivers
 	}
 	if rc.Processors != nil {
-		registry.Components[ProcessorType] = rc.Processors
+		registry.Components[Processor] = rc.Processors
 	}
 	if rc.Exporters != nil {
-		registry.Components[ExporterType] = rc.Exporters
+		registry.Components[Exporter] = rc.Exporters
 	}
 	if rc.Connectors != nil {
-		registry.Components[ConnectorType] = rc.Connectors
+		registry.Components[Connector] = rc.Connectors
 	}
 	if rc.Extensions != nil {
-		registry.Components[ExtensionType] = rc.Extensions
+		registry.Components[Extension] = rc.Extensions
 	}
 	if rc.Providers != nil {
-		registry.Components[ProviderType] = rc.Providers
+		registry.Components[Provider] = rc.Providers
 	}
 	registry.OpenTelemetryVersions = &otelComponentVersion{
 		core:    rc.Release.OpenTelemetryCollectorVersion,
@@ -94,20 +91,9 @@
 	return registry
 }
 
-type RegistryComponentType string
-
-const (
-	ReceiverType  RegistryComponentType = "receiver"
-	ProcessorType RegistryComponentType = "processor"
-	ExporterType  RegistryComponentType = "exporter"
-	ConnectorType RegistryComponentType = "connector"
-	ExtensionType RegistryComponentType = "extension"
-	ProviderType  RegistryComponentType = "provider"
-)
-
-var AllComponentTypes = []RegistryComponentType{ReceiverType, ProcessorType, ExporterType, ConnectorType, ExtensionType, ProviderType}
-
-type RegistryComponentCollection map[RegistryComponentType]RegistryComponents
+var AllComponentTypes = []ComponentType{Receiver, Processor, Exporter, Connector, Extension, Provider}
+
+type RegistryComponentCollection map[ComponentType]RegistryComponents
 
 func NewRegistryComponentCollection() RegistryComponentCollection {
 	collection := RegistryComponentCollection{}
@@ -121,13 +107,14 @@
 	Components            RegistryComponentCollection
 	OpenTelemetryVersions *otelComponentVersion
 	Version               string
+	Path                  string `yaml:"-"`
 }
 
 func NewRegistry() *Registry {
 	return &Registry{Components: NewRegistryComponentCollection()}
 }
 
-func (r *Registry) LookupComponent(componentType RegistryComponentType, name string) (*RegistryComponent, error) {
+func (r *Registry) LookupComponent(componentType ComponentType, name string) (*RegistryComponent, error) {
 	if _, ok := r.Components[componentType]; !ok {
 		panic(fmt.Sprintf("Invalid component type codepath found, requested componentType was %s. Please report this to maintainers if you see this message.", componentType))
 	}
@@ -144,7 +131,7 @@
 	return component, nil
 }
 
-func (r *Registry) LoadAllComponents(componentType RegistryComponentType, names []string) (RegistryComponents, CollectionError) {
+func (r *Registry) LoadAllComponents(componentType ComponentType, names []string) (RegistryComponents, CollectionError) {
 	components := RegistryComponents{}
 	errs := CollectionError{}
 	for _, name := range names {
@@ -160,7 +147,7 @@
 
 type Registries []*Registry
 
-func (rs Registries) LookupComponent(componentType RegistryComponentType, name string) (*RegistryComponent, error) {
+func (rs Registries) LookupComponent(componentType ComponentType, name string) (*RegistryComponent, error) {
 	var component *RegistryComponent
 	var err error
 	for _, r := range rs {
@@ -172,7 +159,7 @@
 	return nil, ErrComponentNotFound
 }
 
-func (rs Registries) LoadAllComponents(componentType RegistryComponentType, names []string) (RegistryComponents, CollectionError) {
+func (rs Registries) LoadAllComponents(componentType ComponentType, names []string) (RegistryComponents, CollectionError) {
 	components := RegistryComponents{}
 	errs := CollectionError{}
 	for _, name := range names {
@@ -198,47 +185,15 @@
 
 // LoadRegistry will load a registry from a yaml file.
 func LoadRegistry(path string) (*Registry, error) {
-<<<<<<< HEAD
 	r := &RegistryConfig{}
 	if err := yamlUnmarshalFromFileInto(path, r); err != nil {
 		return nil, err
 	}
 	return r.MakeRegistry(), nil
-=======
-	r := NewRegistry()
-	err := yamlUnmarshalFromFileInto(path, r)
-	r.Path = path
-	return r, err
-}
-
-// Merge will merge another registry into this one. If the provided
-// registry contains any of the same entry keys as the current
-// registry, it will be overridden.
-func (r *Registry) Merge(r2 *Registry) {
-	mapMerge(r.Receivers, r2.Receivers)
-	mapMerge(r.Processors, r2.Processors)
-	mapMerge(r.Exporters, r2.Exporters)
-	mapMerge(r.Connectors, r2.Connectors)
-	mapMerge(r.Extensions, r2.Extensions)
-	mapMerge(r.Providers, r2.Providers)
->>>>>>> d35ba013
 }
 
 func (r *Registry) Add(componentType ComponentType, component *RegistryComponent) {
-	switch componentType {
-	case Receiver:
-		r.Receivers[component.Name] = component
-	case Processor:
-		r.Processors[component.Name] = component
-	case Exporter:
-		r.Exporters[component.Name] = component
-	case Connector:
-		r.Connectors[component.Name] = component
-	case Extension:
-		r.Extensions[component.Name] = component
-	case Provider:
-		r.Providers[component.Name] = component
-	}
+	r.Components[componentType][component.Name] = component
 }
 
 func (r *Registry) Save() error {
