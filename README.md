--- conflicted
+++ resolved
@@ -102,15 +102,6 @@
 
 To build the source locally:
 
-<<<<<<< HEAD
-On Windows:
-=======
-1. Ensure that [Chocolatey](https://docs.chocolatey.org/en-us/) is [installed](https://docs.chocolatey.org/en-us/choco/setup)
-2. Run `.build\msi\make.ps1 Install-Tools` to install the open source [WIX Toolset](https://wixtoolset.org).
-3. Run `.build\msi\make.ps1 New-MSI`.
-4. The MSI file will be generated in the `dist` folder.
->>>>>>> 3b44eb3c
-
 ```
 go build  .\cmd\otelopscol\
 ```
