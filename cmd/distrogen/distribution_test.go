--- conflicted
+++ resolved
@@ -27,16 +27,8 @@
 	testdataFullDistributionPath = filepath.Join("testdata", "generator", "distribution")
 )
 
-<<<<<<< HEAD
-func TestTemplateGenerationFromSpec(t *testing.T) {
-	testDirs, err := os.ReadDir(testdataFullPath)
-=======
 func TestDistributionTemplateGeneration(t *testing.T) {
-	registry, err := LoadEmbeddedRegistry()
-	assert.NilError(t, err)
-
 	testDirs, err := os.ReadDir(testdataFullDistributionPath)
->>>>>>> d35ba013
 	assert.NilError(t, err)
 	for _, d := range testDirs {
 		if !d.IsDir() {
@@ -50,13 +42,8 @@
 	}
 }
 
-<<<<<<< HEAD
-func testGeneratorCase(t *testing.T, testFolder string) {
-	specPath := filepath.Join(testdataFullPath, testFolder, "spec.yaml")
-=======
-func testGeneratorCase(t *testing.T, registry *Registry, testFolder string) {
+func testGeneratorCase(t *testing.T, testFolder string, registries ...*Registry) {
 	specPath := filepath.Join(testdataFullDistributionPath, testFolder, "spec.yaml")
->>>>>>> d35ba013
 
 	d, err := NewDistributionSpec(specPath)
 	assert.NilError(t, err)
