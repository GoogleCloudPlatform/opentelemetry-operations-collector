# read PKG_VERSION from VERSION file
include VERSION

# if GOOS is not supplied, set default value based on user's system, will be overridden for OS specific packaging commands
GOOS ?= $(shell go env GOOS)
ifeq ($(GOOS),windows)
EXTENSION := .exe
endif

# if ARCH is not supplied, set default value based on user's system
ARCH ?= $(shell if [ `getconf LONG_BIT` == "64" ]; then echo "x86_64"; else echo "x86"; fi)

# set GOARCH based on ARCH
ifeq ($(ARCH),x86_64)
GOARCH := amd64
else ifeq ($(ARCH),x86)
GOARCH := 386
else
$(error "ARCH must be set to one of: x86, x86_64")
endif

# set default docker build image name
BUILD_IMAGE_NAME ?= otelopscol-build

OTELCOL_BINARY = google-cloudops-opentelemetry-collector_$(GOOS)_$(GOARCH)$(EXTENSION)

ALL_SRC := $(shell find . -name '*.go' -type f | sort)
ALL_DOC := $(shell find . \( -name "*.md" -o -name "*.yaml" \) -type f | sort)
GIT_SHA := $(shell git rev-parse --short HEAD)

BUILD_INFO_IMPORT_PATH := github.com/GoogleCloudPlatform/opentelemetry-operations-collector/internal/version
BUILD_X1 := -X $(BUILD_INFO_IMPORT_PATH).GitHash=$(GIT_SHA)
BUILD_X2 := -X $(BUILD_INFO_IMPORT_PATH).Version=$(PKG_VERSION)
LD_FLAGS := -ldflags "${BUILD_X1} ${BUILD_X2}"

.EXPORT_ALL_VARIABLES:

.DEFAULT_GOAL := presubmit

# --------------------------
#  Build / Package Commands
# --------------------------

.PHONY: install-tools
install-tools:
	go get github.com/client9/misspell/cmd/misspell
	go get github.com/golangci/golangci-lint/cmd/golangci-lint
	go get github.com/google/addlicense
	go get github.com/google/googet/goopack
	go get github.com/pavius/impi/cmd/impi

# lint / build / test

.PHONY: presubmit
presubmit: checklicense impi lint misspell test

.PHONY: checklicense
checklicense:
	@output=`addlicense -check $(ALL_SRC)` && echo checklicense finished successfully || (echo checklicense errors: $$output && exit 1)

.PHONY: impi
impi:
	@output=`impi --local github.com/GoogleCloudPlatform/opentelemetry-operations-collector --scheme stdThirdPartyLocal ./...` && echo impi finished successfully || (echo impi errors:\\n$$output && exit 1)

.PHONY: lint
lint:
	golangci-lint run

.PHONY: misspell
misspell:
	@output=`misspell -error $(ALL_DOC)` && echo misspell finished successfully || (echo misspell errors:\\n$$output && exit 1)

.PHONY: build
build:
	go build -o ./bin/$(OTELCOL_BINARY) $(LD_FLAGS) ./cmd/otelopscol

.PHONY: test
test:
	go test -v -race ./...

# googet (Windows)

.PHONY: build-goo
build-goo:
	make GOOS=windows build package-goo

.PHONY: package-goo
package-goo: export GOOS=windows
package-goo: SHELL:=/bin/bash
package-goo:
	mkdir -p dist
	# goopack doesn't support variable replacement or command line args so just use envsubst
	goopack -output_dir ./dist <(envsubst < ./.build/googet/google-cloudops-opentelemetry-collector.goospec)
	chmod -R a+rwx ./dist/

# exporters
.PHONY: build-exporters
build-exporters:
	bash ./.build/tar/build_exporters.sh

<<<<<<< HEAD
# tarball
.PHONY: clean-dist
clean-dist:
	rm -rf dist/
=======
.PHONY: build-tarball
build-tarball: build package-tarball
>>>>>>> 4d6734a3

.PHONY: package-tarball
package-tarball:
	bash ./.build/tar/generate_tar.sh
	chmod -R a+rwx ./dist/

.PHONY: build-tarball
build-tarball: clean-dist test build package-tarball

.PHONY: package-tarball-exporters
package-tarball-exporters:
	make package-tarball CONFIG_FILE=config-linux-with-exporters.yaml

.PHONY: build-tarball-exporters
build-tarball-exporters: clean-dist test build build-exporters package-tarball-exporters

# --------------------
#  Create build image
# --------------------

.PHONY: docker-build-image
docker-build-image:
	docker build -t $(BUILD_IMAGE_NAME) ./.build

# -------------------------------------------
#  Run targets inside the docker build image
# -------------------------------------------

# Usage:   make TARGET=<target> docker-run
# Example: make TARGET=build-goo docker-run
.PHONY: docker-run
docker-run:
ifndef TARGET
	$(error "TARGET is undefined")
endif
	docker run -e PKG_VERSION -e ARCH -v $(CURDIR):/mnt -w /mnt $(BUILD_IMAGE_NAME) /bin/bash -c "make $(TARGET)"<|MERGE_RESOLUTION|>--- conflicted
+++ resolved
@@ -98,15 +98,10 @@
 build-exporters:
 	bash ./.build/tar/build_exporters.sh
 
-<<<<<<< HEAD
 # tarball
 .PHONY: clean-dist
 clean-dist:
 	rm -rf dist/
-=======
-.PHONY: build-tarball
-build-tarball: build package-tarball
->>>>>>> 4d6734a3
 
 .PHONY: package-tarball
 package-tarball:
