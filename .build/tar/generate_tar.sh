#!/bin/bash

CONFIG_FILE=${CONFIG_FILE:-config-example.yaml}
<<<<<<< HEAD
EXPORTERS_DIRECTORY=prometheus_exporters
EXPORTERS_CONFIG_DIRECTORY=exporter_configs
=======
FINAL_CONFIG_FILE=config.yaml
README=${README:-tarball-readme.md}
>>>>>>> 473b572b

echo "Start building tarball distribution file..."

# check config file
if [ ! -e "config/$CONFIG_FILE" ]
then 
    echo "Missing required config file: $CONFIG_FILE"
    exit 1
fi

mkdir -p dist

# move the needed files into dist folder
echo "Organizing files to be compressed..."
cp config/$CONFIG_FILE dist/
cp bin/$OTELCOL_BINARY dist/
<<<<<<< HEAD
cp -r config/$EXPORTERS_CONFIG_DIRECTORY dist/

# compress the binary and the config into a .tar file
echo "Compressing..."
cd dist && tar -cvzf google-cloudops-opentelemetry-collector.tar.gz $OTELCOL_BINARY $CONFIG_FILE $EXPORTERS_DIRECTORY $EXPORTERS_CONFIG_DIRECTORY

# remove the folders and files that were added
echo "Cleaning up"
rm $OTELCOL_BINARY $CONFIG_FILE
rm -rf $EXPORTERS_DIRECTORY
rm -rf $EXPORTERS_CONFIG_DIRECTORY
=======
cp docs/$README dist/

mv dist/$CONFIG_FILE dist/$FINAL_CONFIG_FILE

# compress the binary and the config into a .tar file
echo "Compressing..."
cd dist && tar -cvzf google-cloudops-opentelemetry-collector.tar.gz $OTELCOL_BINARY $FINAL_CONFIG_FILE $README

# remove the folders and files that were added
echo "Clean up..."
rm $OTELCOL_BINARY $FINAL_CONFIG_FILE $README
>>>>>>> 473b572b
<|MERGE_RESOLUTION|>--- conflicted
+++ resolved
@@ -1,13 +1,10 @@
 #!/bin/bash
 
 CONFIG_FILE=${CONFIG_FILE:-config-example.yaml}
-<<<<<<< HEAD
 EXPORTERS_DIRECTORY=prometheus_exporters
 EXPORTERS_CONFIG_DIRECTORY=exporter_configs
-=======
 FINAL_CONFIG_FILE=config.yaml
 README=${README:-tarball-readme.md}
->>>>>>> 473b572b
 
 echo "Start building tarball distribution file..."
 
@@ -24,28 +21,17 @@
 echo "Organizing files to be compressed..."
 cp config/$CONFIG_FILE dist/
 cp bin/$OTELCOL_BINARY dist/
-<<<<<<< HEAD
 cp -r config/$EXPORTERS_CONFIG_DIRECTORY dist/
-
-# compress the binary and the config into a .tar file
-echo "Compressing..."
-cd dist && tar -cvzf google-cloudops-opentelemetry-collector.tar.gz $OTELCOL_BINARY $CONFIG_FILE $EXPORTERS_DIRECTORY $EXPORTERS_CONFIG_DIRECTORY
-
-# remove the folders and files that were added
-echo "Cleaning up"
-rm $OTELCOL_BINARY $CONFIG_FILE
-rm -rf $EXPORTERS_DIRECTORY
-rm -rf $EXPORTERS_CONFIG_DIRECTORY
-=======
 cp docs/$README dist/
 
 mv dist/$CONFIG_FILE dist/$FINAL_CONFIG_FILE
 
 # compress the binary and the config into a .tar file
 echo "Compressing..."
-cd dist && tar -cvzf google-cloudops-opentelemetry-collector.tar.gz $OTELCOL_BINARY $FINAL_CONFIG_FILE $README
+cd dist && tar -cvzf google-cloudops-opentelemetry-collector.tar.gz $OTELCOL_BINARY $FINAL_CONFIG_FILE $README $EXPORTERS_DIRECTORY $EXPORTERS_CONFIG_DIRECTORY
 
 # remove the folders and files that were added
 echo "Clean up..."
 rm $OTELCOL_BINARY $FINAL_CONFIG_FILE $README
->>>>>>> 473b572b
+rm -rf $EXPORTERS_DIRECTORY
+rm -rf $EXPORTERS_CONFIG_DIRECTORY