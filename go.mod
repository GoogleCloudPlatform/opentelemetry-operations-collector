--- conflicted
+++ resolved
@@ -181,23 +181,17 @@
 	gopkg.in/inf.v0 v0.9.1 // indirect
 	gopkg.in/yaml.v2 v2.4.0 // indirect
 	gopkg.in/yaml.v3 v3.0.0-20210107192922-496545a6307b // indirect
-<<<<<<< HEAD
 	k8s.io/api v0.23.0 // indirect
 	k8s.io/apimachinery v0.23.0 // indirect
 	k8s.io/client-go v0.23.0 // indirect
 	k8s.io/klog/v2 v2.30.0 // indirect
+	k8s.io/utils v0.0.0-20210930125809-cb0fa318a74b // indirect
+	moul.io/zapfilter v1.6.1
+	sigs.k8s.io/structured-merge-diff/v4 v4.1.2 // indirect
+	sigs.k8s.io/yaml v1.2.0 // indirect
+)
+
+require (
 	k8s.io/kube-openapi v0.0.0-20211115234752-e816edb12b65 // indirect
-	k8s.io/utils v0.0.0-20210930125809-cb0fa318a74b // indirect
 	sigs.k8s.io/json v0.0.0-20211020170558-c049b76a60c6 // indirect
-	sigs.k8s.io/structured-merge-diff/v4 v4.1.2 // indirect
-=======
-	k8s.io/api v0.21.1 // indirect
-	k8s.io/apimachinery v0.21.1 // indirect
-	k8s.io/client-go v0.21.1 // indirect
-	k8s.io/klog/v2 v2.9.0 // indirect
-	k8s.io/utils v0.0.0-20201110183641-67b214c5f920 // indirect
-	moul.io/zapfilter v1.6.1
-	sigs.k8s.io/structured-merge-diff/v4 v4.1.0 // indirect
->>>>>>> e7b42dd0
-	sigs.k8s.io/yaml v1.2.0 // indirect
 )